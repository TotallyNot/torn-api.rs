--- conflicted
+++ resolved
@@ -177,14 +177,11 @@
         attacks: i16,
         team: EliminationTeam,
     },
-<<<<<<< HEAD
-    Unknown,
-=======
     DogTags {
         score: i32,
         position: Option<i32>,
     },
->>>>>>> 6d2afe17
+    Unknown,
 }
 
 fn deserialize_comp<'de, D>(deserializer: D) -> Result<Option<Competition>, D::Error>
@@ -199,24 +196,18 @@
         Team,
         Attacks,
         TeamName,
-<<<<<<< HEAD
+        Position,
         #[serde(other)]
         Ignore,
-=======
-        Position,
->>>>>>> 6d2afe17
     }
 
     #[derive(Deserialize)]
     enum CompetitionName {
         Elimination,
-<<<<<<< HEAD
+        #[serde(rename = "Dog Tags")]
+        DogTags,
         #[serde(other)]
         Unknown,
-=======
-        #[serde(rename = "Dog Tags")]
-        DogTags,
->>>>>>> 6d2afe17
     }
 
     struct CompetitionVisitor;
@@ -324,16 +315,13 @@
                         Ok(None)
                     }
                 }
-<<<<<<< HEAD
-                CompetitionName::Unknown => Ok(Some(Competition::Unknown)),
-=======
                 CompetitionName::DogTags => {
                     let score = score.ok_or_else(|| de::Error::missing_field("score"))?;
                     let position = position.ok_or_else(|| de::Error::missing_field("position"))?;
 
                     Ok(Some(Competition::DogTags { score, position }))
                 }
->>>>>>> 6d2afe17
+                CompetitionName::Unknown => Ok(Some(Competition::Unknown)),
             }
         }
     }
